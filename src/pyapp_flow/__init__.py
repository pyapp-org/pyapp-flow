"""Application Workflow"""

<<<<<<< HEAD
import sys
from typing import Optional, Type

=======
>>>>>>> 9129f482
from typing_extensions import Self

from . import errors as exceptions
from . import steps
from .datastructures import Branches, Navigable, WorkflowContext
from .functions import (
    call_nodes,
    extract_inputs,
    required_variables_in_context,
    skip_step,
)
from .nodes import (
    Append,
    CaptureErrors,
    Conditional,
    DefaultVar,
    FeatureEnabled,
    ForEach,
    Group,
    Nodes,
    If,
    LogMessage,
    Node,
    SetVar,
    SetGlobalVar,
    Step,
    Switch,
    TryExcept,
    TryUntil,
    inline,
    step,
)
from .steps import (
    alias,
)


class Workflow(Nodes):
    """A collection of Nodes that make up a workflow.

    :param name: The name of the workflow
    :param description: An optional description (similar to doc text) for the
        workflow.
    """

    __slots__ = ("_name", "description", "_required_vars")

    def __init__(self, name: str, description: str | None = None):
        super().__init__()
        self._name = name
        self.description = description
        self._required_vars = tuple()

    def __call__(self, context: WorkflowContext):
        context.info("⏩ Workflow: `%s`", context.format(self._name))
        with context:
            required_variables_in_context(self.name, self._required_vars, context)
            self._execute(context)

    @property
    def name(self):
        return self._name

    def execute(
        self, context: WorkflowContext = None, *, dry_run: bool = False, **context_vars
    ) -> WorkflowContext:
        """Execute workflow.

        This is the main way to trigger a work flow.

        :param context: Optional context; a new one will be created if not supplied.
        :param dry_run: Flag used to skip steps that have side effects.
        :param context_vars: Key/Value pairs to initialise the context with.
        :return: The context used to execute the workflow

        """
        context = context or WorkflowContext(dry_run=dry_run)
        context.state.update(context_vars)
        context.info("⏩ Workflow: `%s`", self._name)
        required_variables_in_context(self.name, self._required_vars, context)
        self._execute(context)
        return context

    def nodes(self, *nodes_: Node) -> Self:
        """Append additional node(s) into the node list.

        :param nodes_: Nodes to append to the current block
        :return: Returns self; fluent interface
        """
        self._nodes.extend(nodes_)
        return self

    def nested(self, *nodes_: Node) -> Self:
        """Add nested node(s), nested nodes have their own scope.

        :param nodes_: Collection of nodes call from nested block.
        :return: Returns self; fluent interface

        """
        self._nodes.append(Nodes(*nodes_))
        return self

    def set_vars(self, **kwargs) -> Self:
        """Set variables to a particular value.

        :param kwargs: Key/Value pairs to update in the context
        :return: Returns self; fluent interface

        """
        self._nodes.append(SetVar(**kwargs))
        return self

    def default_vars(self, **kwargs) -> Self:
        """Default variables to a particular value.

        :param kwargs: Key/Value pairs to update in the context
        :return: Returns self; fluent interface

        """
        self._nodes.append(DefaultVar(**kwargs))
        return self

    def require_vars(self, **kwargs: type | None) -> Self:
        """Require variables to be present in the context.

        If any type can be used, use ``typing.Any`` as the type.

        :param kwargs: Key/Type pairs to check in the context.
        :return: Returns self; fluent interface

        """
        self._required_vars = tuple(kwargs.items())
        return self


_debugger_active = getattr(sys, "gettrace", lambda: None)() is not None


def break_point(*, debugger_only: bool = False) -> Step:
    """Place a breakpoint in a flow to allow for debugging or inspection of context.

    :param debugger_only: Only trigger if the debugger is active.
    """

    @step(name="Breakpoint")
    def _step(ctx: WorkflowContext):
        if not _debugger_active:
            if debugger_only:
                skip_step("Debugger not active")
            ctx.info("WorkflowContext is available in `ctx` variable")

        breakpoint()

    return _step
<|MERGE_RESOLUTION|>--- conflicted
+++ resolved
@@ -1,11 +1,6 @@
 """Application Workflow"""
 
-<<<<<<< HEAD
 import sys
-from typing import Optional, Type
-
-=======
->>>>>>> 9129f482
 from typing_extensions import Self
 
 from . import errors as exceptions
